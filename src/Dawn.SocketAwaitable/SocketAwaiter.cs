﻿// Copyright
// ----------------------------------------------------------------------------------------------------------
//  <copyright file="SocketAwaiter.cs" company="https://github.com/safakgur/Dawn.SocketAwaitable">
//      MIT
//  </copyright>
//  <license>
//      This source code is subject to terms and conditions of The MIT License (MIT).
//      A copy of the license can be found in the License.txt file at the root of this distribution.
//  </license>
//  <summary>
//      Provides an class for awaiting asynchronous socket arguments.
//  </summary>
// ----------------------------------------------------------------------------------------------------------

namespace Dawn.Net.Sockets
{
    using System;
    using System.Diagnostics;
    using System.Net.Sockets;
    using System.Runtime.CompilerServices;
    using System.Threading;
    using System.Threading.Tasks;

    /// <summary>
    ///     Provides an object that waits for the completion of a <see cref="SocketAwaitable" />.
    ///     This class is not thread-safe, therefore it doesn't support multiple concurrent awaiters.
    /// </summary>
    [DebuggerDisplay("Completed: {IsCompleted}")]
    public sealed class SocketAwaiter : INotifyCompletion
    {
        #region Fields
        /// <summary>
        ///     A sentinel delegate that does nothing.
        /// </summary>
        [DebuggerBrowsable(DebuggerBrowsableState.Never)]
        private static readonly Action sentinel = delegate { };

        /// <summary>
        ///     The asynchronous socket arguments to await.
        /// </summary>
        [DebuggerBrowsable(DebuggerBrowsableState.Never)]
        private readonly SocketAwaitable awaitable;

        /// <summary>
        ///     An object to synchronize access to the awaiter for validations.
        /// </summary>
        [DebuggerBrowsable(DebuggerBrowsableState.Never)]
        private readonly object syncRoot = new object();

        /// <summary>
        ///     The continuation delegate that will be called after the current operation is awaited.
        /// </summary>
        [DebuggerBrowsable(DebuggerBrowsableState.Never)]
        private Action continuation;

        /// <summary>
        ///     A value indicating whether the asynchronous operation is completed.
        /// </summary>
        [DebuggerBrowsable(DebuggerBrowsableState.Never)]
        private bool isCompleted = true;

        /// <summary>
        ///     A synchronization context for marshaling the continuation delegate to.
        /// </summary>
        [DebuggerBrowsable(DebuggerBrowsableState.Never)]
        private SynchronizationContext syncContext;
        #endregion

        #region Constructors
        /// <summary>
        ///     Initializes a new instance of the <see cref="SocketAwaiter" /> class.
        /// </summary>
        /// <param name="awaitable">
        ///     The asynchronous socket arguments to await.
        /// </param>
        internal SocketAwaiter(SocketAwaitable awaitable)
        {
            this.awaitable = awaitable;
            this.awaitable.Arguments.Completed += delegate
            {
                var c = this.continuation ?? Interlocked.CompareExchange(ref this.continuation, sentinel, null);
                if (c != null)
                {
                    var syncContext = this.awaitable.ShouldCaptureContext ? this.SyncContext : null;
                    this.Complete();

                    if (syncContext != null)
                        syncContext.Post(s => c.Invoke(), null);
                    else
                        c.Invoke();
                }
            };
        }
        #endregion

        #region Properties
        /// <summary>
        ///     Gets a value indicating whether the asynchronous operation is completed.
        /// </summary>
        public bool IsCompleted
        {
            get { return this.isCompleted; }
        }

        /// <summary>
        ///     Gets an object to synchronize access to the awaiter for validations.
        /// </summary>
        internal object SyncRoot
        {
            get { return this.syncRoot; }
        }

        /// <summary>
        ///     Gets or sets a synchronization context for marshaling the continuation delegate to.
        /// </summary>
        internal SynchronizationContext SyncContext
        {
            get { return this.syncContext; }
            set { this.syncContext = value; }
        }
        #endregion

        #region Methods
        /// <summary>
        ///     Gets the result of the asynchronous socket operation.
        /// </summary>
        /// <returns>
        ///     A <see cref="SocketError" /> that represents the result of the socket operations.
        /// </returns>
        public SocketError GetResult()
        {
            return this.awaitable.Arguments.SocketError;
        }

        /// <summary>
        ///     Gets invoked when the asynchronous operation is completed and runs the specified delegate as
        ///     continuation.
        /// </summary>
        /// <param name="continuation">
        ///     Continuation to run.
        /// </param>
        void INotifyCompletion.OnCompleted(Action continuation)
        {
            if (this.continuation == sentinel
                || Interlocked.CompareExchange(ref this.continuation, continuation, null) == sentinel)
            {
                this.Complete();
                if (!this.awaitable.ShouldCaptureContext)
                    Task.Run(continuation);
                else
                    Task.Factory.StartNew(
                        continuation,
                        CancellationToken.None,
                        TaskCreationOptions.DenyChildAttach,
                        TaskScheduler.FromCurrentSynchronizationContext());
            }
        }

        /// <summary>
        ///     Resets this awaiter for re-use.
        /// </summary>
        internal void Reset()
        {
            this.awaitable.Arguments.AcceptSocket = null;
            this.awaitable.Arguments.SocketError = SocketError.AlreadyInProgress;
<<<<<<< HEAD
=======
            this.awaitable.Transferred = new ArraySegment<byte>(SocketAwaitable.EmptyArray);
>>>>>>> 70782e5b
            this.isCompleted = false;
            this.continuation = null;
        }

        /// <summary>
<<<<<<< HEAD
        ///     Sets <see cref="IsCompleted" /> to true and nullifies the <see cref="syncContext" />.
=======
        ///     Sets <see cref="IsCompleted" /> to true, nullifies the <see cref="syncContext" /> and updates
        ///     <see cref="SocketAwaitable.Transferred" />.
>>>>>>> 70782e5b
        /// </summary>
        internal void Complete()
        {
            if (!this.IsCompleted)
            {
<<<<<<< HEAD
=======
                var buffer = this.awaitable.Buffer;
                this.awaitable.Transferred = buffer.Count > 0
                    ? new ArraySegment<byte>(buffer.Array, buffer.Offset, this.awaitable.Arguments.BytesTransferred)
                    : buffer;

>>>>>>> 70782e5b
                if (this.awaitable.ShouldCaptureContext)
                    this.syncContext = null;

                this.isCompleted = true;
            }
        }
        #endregion
    }
}<|MERGE_RESOLUTION|>--- conflicted
+++ resolved
@@ -163,34 +163,24 @@
         {
             this.awaitable.Arguments.AcceptSocket = null;
             this.awaitable.Arguments.SocketError = SocketError.AlreadyInProgress;
-<<<<<<< HEAD
-=======
             this.awaitable.Transferred = new ArraySegment<byte>(SocketAwaitable.EmptyArray);
->>>>>>> 70782e5b
             this.isCompleted = false;
             this.continuation = null;
         }
 
         /// <summary>
-<<<<<<< HEAD
-        ///     Sets <see cref="IsCompleted" /> to true and nullifies the <see cref="syncContext" />.
-=======
         ///     Sets <see cref="IsCompleted" /> to true, nullifies the <see cref="syncContext" /> and updates
         ///     <see cref="SocketAwaitable.Transferred" />.
->>>>>>> 70782e5b
         /// </summary>
         internal void Complete()
         {
             if (!this.IsCompleted)
             {
-<<<<<<< HEAD
-=======
                 var buffer = this.awaitable.Buffer;
                 this.awaitable.Transferred = buffer.Count > 0
                     ? new ArraySegment<byte>(buffer.Array, buffer.Offset, this.awaitable.Arguments.BytesTransferred)
                     : buffer;
 
->>>>>>> 70782e5b
                 if (this.awaitable.ShouldCaptureContext)
                     this.syncContext = null;
 
